// Copyright 2019 TiKV Project Authors. Licensed under Apache-2.0.

use crate::coprocessor::EndpointConfig;
use crate::raftstore::store::fsm::HandlerBuilder;
use crate::raftstore::store::transport::Transport;
<<<<<<< HEAD
=======
use engine::Engines;
use kvproto::configpb;
>>>>>>> 1e2953a0
use pd_client::PdClient;
use std::fmt::{self, Display, Formatter};
use std::sync::atomic::Ordering;
use std::sync::Arc;
use std::thread;

use crate::raftstore::store::fsm::{
    ApplyControlFsm, ApplyFsm, DynamicConfig, PeerFsm, PoolHandlerBuilder, StoreFsm,
};
use crate::raftstore::store::{
    BatchRouter, Config as RaftStoreConfig, Fsm, FsmTypes, Poller, PoolState,
};
use tikv_util::worker::Runnable;

pub enum Task {
    Update { cfg: String },
}

impl Display for Task {
    fn fmt(&self, f: &mut Formatter<'_>) -> fmt::Result {
        match &self {
            Task::Update { cfg } => write!(f, "Update config: {:?}", cfg),
        }
    }
}

struct PoolControl<N: Fsm, C: Fsm, PT, PC> {
    pub router: BatchRouter<N, C>,
    pub state: PoolState<N, C, PT, PC>,
}

impl<N: Fsm, C: Fsm, PT, PC> PoolControl<N, C, PT, PC> {
    fn new(router: BatchRouter<N, C>, state: PoolState<N, C, PT, PC>) -> Self {
        PoolControl { router, state }
    }
}

impl<N: Fsm, C: Fsm, PT, PC> PoolControl<N, C, PT, PC>
where
    PT: Transport + 'static,
    PC: PdClient + 'static,
{
    fn resize_to(&mut self, size: usize) -> (bool, usize) {
        let pool_size = self.state.pool_size.load(Ordering::Relaxed);
        if pool_size > size {
            return (true, pool_size - size);
        }
        (false, size - pool_size)
    }

    fn decrease_by(&mut self, size: usize) {
        let s = self.state.pool_size.load(Ordering::Relaxed);
        for _ in 0..size {
            if let Err(e) = self.state.fsm_sender.send(FsmTypes::Empty) {
                error!(
                    "failed to decrese threah pool";
                    "decrease to" => size,
                    "err" => %e,
                );
                return;
            }
        }
        info!(
            "decrese threah pool";
            "decrese to" => s+size,
            "pool" => ?self.state.name_prefix
        );
    }
}

impl<PT, PC> PoolControl<PeerFsm, StoreFsm, PT, PC>
where
    PT: Transport + 'static,
    PC: PdClient + 'static,
{
    fn increase_raft_by(&mut self, size: usize) {
        let name_prefix = self.state.name_prefix.clone();
        let mut workers = self.state.workers.lock().unwrap();
        let id_base = workers.len();
        for i in 0..size {
            let handler = match &self.state.handler_builder {
                PoolHandlerBuilder::Raft(r) => r.build(),
                _ => unreachable!(),
            };
            let pool_size = Arc::clone(&self.state.pool_size);
            let mut poller = Poller {
                router: self.router.clone(),
                fsm_receiver: self.state.fsm_receiver.clone(),
                handler,
                max_batch_size: self.state.max_batch_size,
                pool_size,
            };
            let t = thread::Builder::new()
                .name(thd_name!(format!("{}-{}", name_prefix, i + id_base)))
                .spawn(move || poller.poll())
                .unwrap();
            workers.push(t);
        }
        let s = self.state.pool_size.fetch_add(size, Ordering::Relaxed);
        info!("increase thread pool"; "size" => s + size, "pool" => ?self.state.name_prefix);
    }
}

impl<PT, PC> PoolControl<ApplyFsm, ApplyControlFsm, PT, PC>
where
    PT: Transport + 'static,
    PC: PdClient + 'static,
{
    fn increase_apply_by(&mut self, size: usize) {
        let name_prefix = self.state.name_prefix.clone();
        let mut workers = self.state.workers.lock().unwrap();
        let id_base = workers.len();
        for i in 0..size {
            let handler = match &self.state.handler_builder {
                PoolHandlerBuilder::Apply(a) => a.build(),
                _ => unreachable!(),
            };
            let pool_size = Arc::clone(&self.state.pool_size);
            let mut poller = Poller {
                router: self.router.clone(),
                fsm_receiver: self.state.fsm_receiver.clone(),
                handler,
                max_batch_size: self.state.max_batch_size,
                pool_size,
            };
            let t = thread::Builder::new()
                .name(thd_name!(format!("{}-{}", name_prefix, i + id_base)))
                .spawn(move || poller.poll())
                .unwrap();
            workers.push(t);
        }
        let s = self.state.pool_size.fetch_add(size, Ordering::Relaxed);
        info!("increase thread pool"; "size" => s + size, "pool" => ?self.state.name_prefix);
    }
}

pub struct Runner<T, C> {
    cfg: DynamicConfig,
<<<<<<< HEAD
    last_raft_store_cfg: RaftStoreConfig,
=======
    cop_cfg: Arc<EndpointConfig>,
>>>>>>> 1e2953a0
    apply_pool: PoolControl<ApplyFsm, ApplyControlFsm, T, C>,
    raft_pool: PoolControl<PeerFsm, StoreFsm, T, C>,
    engines: Engines,
}

impl<T, C> Runner<T, C>
where
    T: Transport + 'static,
    C: PdClient + 'static,
{
    pub fn new(
        cfg: DynamicConfig,
        cop_cfg: Arc<EndpointConfig>,
        apply_router: BatchRouter<ApplyFsm, ApplyControlFsm>,
        apply_state: PoolState<ApplyFsm, ApplyControlFsm, T, C>,
        raft_router: BatchRouter<PeerFsm, StoreFsm>,
        raft_state: PoolState<PeerFsm, StoreFsm, T, C>,
        engines: Engines,
    ) -> Self {
        let apply_pool = PoolControl::new(apply_router, apply_state);
        let raft_pool = PoolControl::new(raft_router, raft_state);
        let last_raft_store_cfg = cfg.get().clone();
        Runner {
            cfg,
<<<<<<< HEAD
            last_raft_store_cfg,
=======
            cop_cfg,
>>>>>>> 1e2953a0
            apply_pool,
            raft_pool,
            engines,
        }
    }

    fn resize_raft(&mut self, size: usize) {
        match self.raft_pool.resize_to(size) {
            (_, 0) => return,
            (true, s) => self.raft_pool.decrease_by(s),
            (false, s) => self.raft_pool.increase_raft_by(s),
        }
    }

    fn resize_apply(&mut self, size: usize) {
        match self.apply_pool.resize_to(size) {
            (_, 0) => return,
            (true, s) => self.apply_pool.decrease_by(s),
            (false, s) => self.apply_pool.increase_apply_by(s),
        }
    }

<<<<<<< HEAD
    fn update_raft_store_config(&mut self, new: RaftStoreConfig) {
        if self.last_raft_store_cfg.apply_pool_size != new.apply_pool_size {
            self.last_raft_store_cfg.apply_pool_size = new.apply_pool_size;
            self.resize_apply(new.apply_pool_size);
        }
        if self.last_raft_store_cfg.store_pool_size != new.store_pool_size {
            self.last_raft_store_cfg.store_pool_size = new.store_pool_size;
            self.resize_raft(new.store_pool_size);
        }

        let mut c = self.cfg.0.write().unwrap();
        if self.last_raft_store_cfg.sync_log != new.sync_log {
            self.last_raft_store_cfg.sync_log = new.sync_log;
            c.sync_log = new.sync_log;
        }

        if self.last_raft_store_cfg.raft_base_tick_interval != new.raft_base_tick_interval {
            self.last_raft_store_cfg.raft_base_tick_interval = new.raft_base_tick_interval;
            c.raft_base_tick_interval = new.raft_base_tick_interval;
        }

        if self.last_raft_store_cfg.raft_max_size_per_msg != new.raft_max_size_per_msg {
            self.last_raft_store_cfg.raft_max_size_per_msg = new.raft_max_size_per_msg;
            c.raft_max_size_per_msg = new.raft_max_size_per_msg;
        }

        if self.last_raft_store_cfg.raft_max_inflight_msgs != new.raft_max_inflight_msgs {
            self.last_raft_store_cfg.raft_max_inflight_msgs = new.raft_max_inflight_msgs;
            c.raft_max_inflight_msgs = new.raft_max_inflight_msgs;
        }

        if self.last_raft_store_cfg.raft_entry_max_size != new.raft_entry_max_size {
            self.last_raft_store_cfg.raft_entry_max_size = new.raft_entry_max_size;
            c.raft_entry_max_size = new.raft_entry_max_size;
        }

        if self.last_raft_store_cfg.raft_log_gc_tick_interval != new.raft_log_gc_tick_interval {
            self.last_raft_store_cfg.raft_log_gc_tick_interval = new.raft_log_gc_tick_interval;
            c.raft_log_gc_tick_interval = new.raft_log_gc_tick_interval;
        }

        if self.last_raft_store_cfg.raft_log_gc_threshold != new.raft_log_gc_threshold {
            self.last_raft_store_cfg.raft_log_gc_threshold = new.raft_log_gc_threshold;
            c.raft_log_gc_threshold = new.raft_log_gc_threshold;
        }

        if self.last_raft_store_cfg.raft_log_gc_count_limit != new.raft_log_gc_count_limit {
            self.last_raft_store_cfg.raft_log_gc_count_limit = new.raft_log_gc_count_limit;
            c.raft_log_gc_count_limit = new.raft_log_gc_count_limit;
        }

        if self.last_raft_store_cfg.raft_log_gc_size_limit != new.raft_log_gc_size_limit {
            self.last_raft_store_cfg.raft_log_gc_size_limit = new.raft_log_gc_size_limit;
            c.raft_log_gc_size_limit = new.raft_log_gc_size_limit;
        }

        if self.last_raft_store_cfg.raft_entry_cache_life_time != new.raft_entry_cache_life_time {
            self.last_raft_store_cfg.raft_entry_cache_life_time = new.raft_entry_cache_life_time;
            c.raft_entry_cache_life_time = new.raft_entry_cache_life_time;
        }

        if self
            .last_raft_store_cfg
            .raft_reject_transfer_leader_duration
            != new.raft_reject_transfer_leader_duration
        {
            self.last_raft_store_cfg
                .raft_reject_transfer_leader_duration = new.raft_reject_transfer_leader_duration;
            c.raft_reject_transfer_leader_duration = new.raft_reject_transfer_leader_duration;
        }

        if self.last_raft_store_cfg.split_region_check_tick_interval
            != new.split_region_check_tick_interval
        {
            self.last_raft_store_cfg.split_region_check_tick_interval =
                new.split_region_check_tick_interval;
            c.split_region_check_tick_interval = new.split_region_check_tick_interval;
        }

        if self.last_raft_store_cfg.region_split_check_diff != new.region_split_check_diff {
            self.last_raft_store_cfg.region_split_check_diff = new.region_split_check_diff;
            c.region_split_check_diff = new.region_split_check_diff;
        }

        if self.last_raft_store_cfg.region_compact_check_interval
            != new.region_compact_check_interval
        {
            self.last_raft_store_cfg.region_compact_check_interval =
                new.region_compact_check_interval;
            c.region_compact_check_interval = new.region_compact_check_interval;
        }

        if self.last_raft_store_cfg.clean_stale_peer_delay != new.clean_stale_peer_delay {
            self.last_raft_store_cfg.clean_stale_peer_delay = new.clean_stale_peer_delay;
            c.clean_stale_peer_delay = new.clean_stale_peer_delay;
        }

        if self.last_raft_store_cfg.region_compact_check_step != new.region_compact_check_step {
            self.last_raft_store_cfg.region_compact_check_step = new.region_compact_check_step;
            c.region_compact_check_step = new.region_compact_check_step;
        }

        if self.last_raft_store_cfg.region_compact_min_tombstones
            != new.region_compact_min_tombstones
        {
            self.last_raft_store_cfg.region_compact_min_tombstones =
                new.region_compact_min_tombstones;
            c.region_compact_min_tombstones = new.region_compact_min_tombstones;
        }

        if self.last_raft_store_cfg.region_compact_tombstones_percent
            != new.region_compact_tombstones_percent
        {
            self.last_raft_store_cfg.region_compact_tombstones_percent =
                new.region_compact_tombstones_percent;
            c.region_compact_tombstones_percent = new.region_compact_tombstones_percent;
        }

        if self.last_raft_store_cfg.pd_heartbeat_tick_interval != new.pd_heartbeat_tick_interval {
            self.last_raft_store_cfg.pd_heartbeat_tick_interval = new.pd_heartbeat_tick_interval;
            c.pd_heartbeat_tick_interval = new.pd_heartbeat_tick_interval;
        }

        if self.last_raft_store_cfg.pd_store_heartbeat_tick_interval
            != new.pd_store_heartbeat_tick_interval
        {
            self.last_raft_store_cfg.pd_store_heartbeat_tick_interval =
                new.pd_store_heartbeat_tick_interval;
            c.pd_store_heartbeat_tick_interval = new.pd_store_heartbeat_tick_interval;
        }

        if self.last_raft_store_cfg.snap_mgr_gc_tick_interval != new.snap_mgr_gc_tick_interval {
            self.last_raft_store_cfg.snap_mgr_gc_tick_interval = new.snap_mgr_gc_tick_interval;
            c.snap_mgr_gc_tick_interval = new.snap_mgr_gc_tick_interval;
        }

        if self.last_raft_store_cfg.snap_gc_timeout != new.snap_gc_timeout {
            self.last_raft_store_cfg.snap_gc_timeout = new.snap_gc_timeout;
            c.snap_gc_timeout = new.snap_gc_timeout;
        }

        if self.last_raft_store_cfg.lock_cf_compact_interval != new.lock_cf_compact_interval {
            self.last_raft_store_cfg.lock_cf_compact_interval = new.lock_cf_compact_interval;
            c.lock_cf_compact_interval = new.lock_cf_compact_interval;
        }

        if self.last_raft_store_cfg.lock_cf_compact_bytes_threshold
            != new.lock_cf_compact_bytes_threshold
        {
            self.last_raft_store_cfg.lock_cf_compact_bytes_threshold =
                new.lock_cf_compact_bytes_threshold;
            c.lock_cf_compact_bytes_threshold = new.lock_cf_compact_bytes_threshold;
        }

        if self.last_raft_store_cfg.notify_capacity != new.notify_capacity {
            self.last_raft_store_cfg.notify_capacity = new.notify_capacity;
            c.notify_capacity = new.notify_capacity;
        }

        if self.last_raft_store_cfg.messages_per_tick != new.messages_per_tick {
            self.last_raft_store_cfg.messages_per_tick = new.messages_per_tick;
            c.messages_per_tick = new.messages_per_tick;
        }

        if self.last_raft_store_cfg.max_peer_down_duration != new.max_peer_down_duration {
            self.last_raft_store_cfg.max_peer_down_duration = new.max_peer_down_duration;
            c.max_peer_down_duration = new.max_peer_down_duration;
        }

        if self.last_raft_store_cfg.max_leader_missing_duration != new.max_leader_missing_duration {
            self.last_raft_store_cfg.max_leader_missing_duration = new.max_leader_missing_duration;
            c.max_leader_missing_duration = new.max_leader_missing_duration;
        }

        if self.last_raft_store_cfg.abnormal_leader_missing_duration
            != new.abnormal_leader_missing_duration
        {
            self.last_raft_store_cfg.abnormal_leader_missing_duration =
                new.abnormal_leader_missing_duration;
            c.abnormal_leader_missing_duration = new.abnormal_leader_missing_duration;
        }

        if self.last_raft_store_cfg.peer_stale_state_check_interval
            != new.peer_stale_state_check_interval
        {
            self.last_raft_store_cfg.peer_stale_state_check_interval =
                new.peer_stale_state_check_interval;
            c.peer_stale_state_check_interval = new.peer_stale_state_check_interval;
        }

        if self.last_raft_store_cfg.leader_transfer_max_log_lag != new.leader_transfer_max_log_lag {
            self.last_raft_store_cfg.leader_transfer_max_log_lag = new.leader_transfer_max_log_lag;
            c.leader_transfer_max_log_lag = new.leader_transfer_max_log_lag;
        }

        if self.last_raft_store_cfg.snap_apply_batch_size != new.snap_apply_batch_size {
            self.last_raft_store_cfg.snap_apply_batch_size = new.snap_apply_batch_size;
            c.snap_apply_batch_size = new.snap_apply_batch_size;
        }

        if self.last_raft_store_cfg.consistency_check_interval != new.consistency_check_interval {
            self.last_raft_store_cfg.consistency_check_interval = new.consistency_check_interval;
            c.consistency_check_interval = new.consistency_check_interval;
        }

        if self.last_raft_store_cfg.report_region_flow_interval != new.report_region_flow_interval {
            self.last_raft_store_cfg.report_region_flow_interval = new.report_region_flow_interval;
            c.report_region_flow_interval = new.report_region_flow_interval;
        }

        if self.last_raft_store_cfg.raft_store_max_leader_lease != new.raft_store_max_leader_lease {
            self.last_raft_store_cfg.raft_store_max_leader_lease = new.raft_store_max_leader_lease;
            c.raft_store_max_leader_lease = new.raft_store_max_leader_lease;
        }

        if self.last_raft_store_cfg.right_derive_when_split != new.right_derive_when_split {
            self.last_raft_store_cfg.right_derive_when_split = new.right_derive_when_split;
            c.right_derive_when_split = new.right_derive_when_split;
        }

        if self.last_raft_store_cfg.allow_remove_leader != new.allow_remove_leader {
            self.last_raft_store_cfg.allow_remove_leader = new.allow_remove_leader;
            c.allow_remove_leader = new.allow_remove_leader;
        }

        if self.last_raft_store_cfg.merge_max_log_gap != new.merge_max_log_gap {
            self.last_raft_store_cfg.merge_max_log_gap = new.merge_max_log_gap;
            c.merge_max_log_gap = new.merge_max_log_gap;
        }

        if self.last_raft_store_cfg.merge_check_tick_interval != new.merge_check_tick_interval {
            self.last_raft_store_cfg.merge_check_tick_interval = new.merge_check_tick_interval;
            c.merge_check_tick_interval = new.merge_check_tick_interval;
        }

        if self.last_raft_store_cfg.use_delete_range != new.use_delete_range {
            self.last_raft_store_cfg.use_delete_range = new.use_delete_range;
            c.use_delete_range = new.use_delete_range;
        }

        if self.last_raft_store_cfg.cleanup_import_sst_interval != new.cleanup_import_sst_interval {
            self.last_raft_store_cfg.cleanup_import_sst_interval = new.cleanup_import_sst_interval;
            c.cleanup_import_sst_interval = new.cleanup_import_sst_interval;
        }

        if self.last_raft_store_cfg.local_read_batch_size != new.local_read_batch_size {
            self.last_raft_store_cfg.local_read_batch_size = new.local_read_batch_size;
            c.local_read_batch_size = new.local_read_batch_size;
        }

        if self.last_raft_store_cfg.apply_max_batch_size != new.apply_max_batch_size {
            self.last_raft_store_cfg.apply_max_batch_size = new.apply_max_batch_size;
            c.apply_max_batch_size = new.apply_max_batch_size;
        }

        if self.last_raft_store_cfg.store_max_batch_size != new.store_max_batch_size {
            self.last_raft_store_cfg.store_max_batch_size = new.store_max_batch_size;
            c.store_max_batch_size = new.store_max_batch_size;
        }

        if self.last_raft_store_cfg.future_poll_size != new.future_poll_size {
            self.last_raft_store_cfg.future_poll_size = new.future_poll_size;
            c.future_poll_size = new.future_poll_size;
        }

        if self.last_raft_store_cfg.hibernate_regions != new.hibernate_regions {
            self.last_raft_store_cfg.hibernate_regions = new.hibernate_regions;
            c.hibernate_regions = new.hibernate_regions;
        }
=======
    fn modify_rocksdb_config(
        &mut self,
        subsystems: &[String],
        config_name: &String,
        config_value: &String,
    ) -> Result<(), String> {
        use crate::server::CONFIG_ROCKSDB_GAUGE;
        let db = if subsystems[0] == "raftdb" {
            &self.engines.raft
        } else {
            &self.engines.kv
        };
        if subsystems.len() == 1 {
            // [raftdb] name = value or [rokcsdb] name = value
            db.set_db_options(&[(config_name, config_value)])
                .map_err(|e| {
                    format!(
                        "set_db_options({:?} = {:?}) err: {:?}",
                        config_name, config_value, e
                    )
                })?;
        } else if subsystems.len() == 2
            && subsystems[0] == "rocksdb"
            && subsystems[1].ends_with("cf")
        {
            // [rocksdb.defaultcf] name = value
            let cf = &subsystems[1];
            // currently we can't modify block_cache_size via set_options_cf
            if config_name == "block_cache_size" {
                return Err("shared block cache is enabled, change cache size through \
                            //      block_cache.capacity in storage module instead"
                    .to_owned());
            }
            let handle = db
                .cf_handle(cf)
                .map_or(Err(format!("cf {} not found", cf)), Result::Ok)?;
            let mut opt = Vec::new();
            opt.push((config_name.as_str(), config_value.as_str()));
            db.set_options_cf(handle, &opt[..])
                .map_err(|e| format!("{:?}", e))?;
            if let Ok(v) = config_value.parse::<f64>() {
                CONFIG_ROCKSDB_GAUGE
                    .with_label_values(&[&cf, &config_name])
                    .set(v);
            }
        } else {
            return Err(format!("bad argument: {}", config_name));
        }
        Ok(())
>>>>>>> 1e2953a0
    }
}

impl<T, C> Runnable<Task> for Runner<T, C>
where
    T: Transport + 'static,
    C: PdClient + 'static,
{
    fn run(&mut self, task: Task) {
        match task {
            Task::Update { cfg } => {
                if cfg.is_empty() {
                    info!("ignore empty config");
                    return;
                }
                debug!("received config change request: {:?}", cfg);
                match toml::from_str::<crate::config::TiKvConfig>(&cfg) {
                    Ok(tikvcfg) => self.update_raft_store_config(tikvcfg.raft_store),
                    Err(e) => {
                        error!("update config failed"; "error" => ?e);
                    }
                }
            }
        }
    }
}<|MERGE_RESOLUTION|>--- conflicted
+++ resolved
@@ -3,11 +3,7 @@
 use crate::coprocessor::EndpointConfig;
 use crate::raftstore::store::fsm::HandlerBuilder;
 use crate::raftstore::store::transport::Transport;
-<<<<<<< HEAD
-=======
 use engine::Engines;
-use kvproto::configpb;
->>>>>>> 1e2953a0
 use pd_client::PdClient;
 use std::fmt::{self, Display, Formatter};
 use std::sync::atomic::Ordering;
@@ -146,11 +142,8 @@
 
 pub struct Runner<T, C> {
     cfg: DynamicConfig,
-<<<<<<< HEAD
     last_raft_store_cfg: RaftStoreConfig,
-=======
     cop_cfg: Arc<EndpointConfig>,
->>>>>>> 1e2953a0
     apply_pool: PoolControl<ApplyFsm, ApplyControlFsm, T, C>,
     raft_pool: PoolControl<PeerFsm, StoreFsm, T, C>,
     engines: Engines,
@@ -175,11 +168,8 @@
         let last_raft_store_cfg = cfg.get().clone();
         Runner {
             cfg,
-<<<<<<< HEAD
             last_raft_store_cfg,
-=======
             cop_cfg,
->>>>>>> 1e2953a0
             apply_pool,
             raft_pool,
             engines,
@@ -202,7 +192,6 @@
         }
     }
 
-<<<<<<< HEAD
     fn update_raft_store_config(&mut self, new: RaftStoreConfig) {
         if self.last_raft_store_cfg.apply_pool_size != new.apply_pool_size {
             self.last_raft_store_cfg.apply_pool_size = new.apply_pool_size;
@@ -472,7 +461,8 @@
             self.last_raft_store_cfg.hibernate_regions = new.hibernate_regions;
             c.hibernate_regions = new.hibernate_regions;
         }
-=======
+    }
+
     fn modify_rocksdb_config(
         &mut self,
         subsystems: &[String],
@@ -522,7 +512,6 @@
             return Err(format!("bad argument: {}", config_name));
         }
         Ok(())
->>>>>>> 1e2953a0
     }
 }
 
